--- conflicted
+++ resolved
@@ -10,11 +10,8 @@
 NAME = "pyqlib"
 DESCRIPTION = "A Quantitative-research Platform"
 REQUIRES_PYTHON = ">=3.5.0"
-<<<<<<< HEAD
+
 VERSION = "0.6.0"
-=======
-VERSION = "0.6.0.dev"
->>>>>>> e5590de2
 
 # Detect Cython
 try:
